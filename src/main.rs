use clap::{Arg, Command as ClapCommand};
use crossterm::terminal::{disable_raw_mode, enable_raw_mode};
use pty_process::Command as _;
use regex::Regex;
use std::env;
use std::str::FromStr;
use tokio::io::{split, stdin, stdout};
use tokio::net::TcpListener;
use tokio::process::Command;
use tokio_util::codec::Framed;

use xotpad::pad::{HostPad, UserPad};
use xotpad::x121::X121Address;
use xotpad::x25::{X25CallRequest, X25Modulo, X25Parameters, X25VirtualCircuit};
use xotpad::xot;
use xotpad::xot::{XotCodec, XotResolver};

#[tokio::main]
async fn main() -> Result<(), Box<dyn std::error::Error>> {
    let matches = ClapCommand::new("xotpad")
        .arg(
            Arg::new("config")
                .short('c')
                .takes_value(true)
                .value_name("file")
                .help("Configuration file"),
        )
        .arg(
            Arg::new("address")
                .short('a')
                .takes_value(true)
                .value_name("address")
                .help("Local X.121 address"),
        )
        .arg(
            Arg::new("xot_gateway")
                .short('g')
                .takes_value(true)
                .value_name("host")
                .help("XOT gateway"),
        )
        .arg(
            Arg::new("x25_profile")
                .short('P')
                .takes_value(true)
                .value_name("profile")
                .help("X.25 profile"),
        )
        .arg(
<<<<<<< HEAD
            Arg::new("x3_profile")
                .short('p')
                .takes_value(true)
                .value_name("profile")
                .help("X.3 profile"),
        )
        .arg(
=======
>>>>>>> b2ef4292
            Arg::new("listen")
                .short('l')
                .help("Listen for incoming calls"),
        )
        .arg(
            Arg::new("accept")
                .short('L')
                .conflicts_with("listen")
                .help("Accept incoming calls"),
        )
        .arg(
            Arg::new("call_address")
                .value_name("address")
                .required(false)
                .index(1)
<<<<<<< HEAD
                .conflicts_with("listen")
                .conflicts_with("listen_interactive")
=======
                .value_name("address")
                .conflicts_with("listen")
                .conflicts_with("accept")
>>>>>>> b2ef4292
                .help("X.121 address to call"),
        )
        .get_matches();

    let x25_parameters = if matches.is_present("x25_profile") {
        match get_x25_profile(matches.value_of("x25_profile").unwrap()) {
            Some(parameters) => parameters,
            None => {
                return Err("TODO - profile not found...".into());
            }
        }
    } else {
        X25Parameters::default()
    };

    let should_listen = matches.is_present("listen");
<<<<<<< HEAD
    let should_listen_interactive = matches.is_present("listen_interactive");
=======
    let should_accept = matches.is_present("accept");
>>>>>>> b2ef4292

    if should_listen {
        let mut listen_table = ListenTable::new();

        listen_table.register("^737202..$", "/home/andrew/tmp/inf0.py".into())?;

        let listener = TcpListener::bind(("0.0.0.0", xot::TCP_PORT)).await?;

        loop {
            let (tcp_stream, tcp_address) = listener.accept().await?;

            println!("got a connection from {}", tcp_address);

            let link = Framed::new(tcp_stream, XotCodec::new());

            let (mut circuit, call_request) =
                X25VirtualCircuit::wait_for_call(link, &x25_parameters).await?;

            let command = listen_table.lookup(&call_request);

            if command.is_none() {
                circuit.clear_call(0, Some(0)).await?;
                continue;
            }

            let command = command.unwrap();

            let command: Vec<&str> = command.split_whitespace().collect();

            let mut child = Command::new(command[0])
                .args(&command[1..])
                .spawn_pty(None)?;

            let (a, b) = split(child.pty_mut());

            circuit.accept_call().await?;

            let pad = HostPad::new(a, b, circuit);

            pad.run().await?;

            // If we get here and the child process is still running... kill it!
            if let Err(e) = child.kill().await {
                println!("I tried killing, but got {:?}", e);
            }

            let exit_status = child.wait().await?;

            println!("think we are done, exited with {:?}", exit_status);
        }
    } else {
        let address = matches
            .value_of("address")
            .map(|address| address.to_string())
            .or_else(|| env::var("X121_ADDRESS").ok())
            .unwrap_or_else(|| "".to_string());

        let address = X121Address::from_str(&address)?;

        let xot_gateway = matches
            .value_of("xot_gateway")
            .map(|gateway| gateway.to_string())
            .or_else(|| env::var("XOT_GATEWAY").ok());

        let mut xot_resolver = XotResolver::new();

        if let Some(xot_gateway) = xot_gateway {
            xot_resolver.add("", xot_gateway);
        } else {
            // TODO...
            xot_resolver.add("^(...)(...)..$", r"\2.\1.x25.org".into());
        }

        let call_address = matches
            .value_of("call_address")
            .map(X121Address::from_str)
            .transpose()?;

        let listener = if call_address.is_none() && should_accept {
            match TcpListener::bind(("0.0.0.0", xot::TCP_PORT)).await {
                Ok(l) => Some(l),
                Err(e) => {
                    eprintln!("xotpad: unable to listen on {}: {}", xot::TCP_PORT, e);
                    None
                }
            }
        } else {
            None
        };

        let mut pad = UserPad::new(
            stdin(),
            stdout(),
            &x25_parameters,
            &address,
            &xot_resolver,
            listener,
            call_address.is_some(),
        );

        if let Some(call_address) = call_address {
            let call_data = "".as_bytes();

            pad.call(&call_address, call_data).await?;

            // TODO: we need to check if this was successful, if not exit!
        }

        enable_raw_mode()?;

        pad.run().await?;

        disable_raw_mode()?;
    }

    Ok(())
}

fn get_x25_profile(name: &str) -> Option<X25Parameters> {
    match name {
        "default8" => Some(X25Parameters::default_with_modulo(X25Modulo::Normal)),
        "default128" => Some(X25Parameters::default_with_modulo(X25Modulo::Extended)),
        _ => None,
    }
}

struct ListenTable {
    targets: Vec<(Regex, String)>,
}

impl ListenTable {
    fn new() -> Self {
        Self {
            targets: Vec::new(),
        }
    }

    fn register(&mut self, called_address: &str, command: String) -> Result<(), String> {
        let called_address = Regex::new(called_address).unwrap();

        self.targets.push((called_address, command));

        Ok(())
    }

    fn lookup(&self, call_request: &X25CallRequest) -> Option<String> {
        let called_address = call_request.called_address.to_string();

        for (called_address_expression, command) in self.targets.iter() {
            if !called_address_expression.is_match(&called_address) {
                continue;
            }

            // TODO: match on CUD...

            return Some(command.clone());
        }

        None
    }
}

impl Default for ListenTable {
    fn default() -> Self {
        ListenTable::new()
    }
}<|MERGE_RESOLUTION|>--- conflicted
+++ resolved
@@ -47,7 +47,6 @@
                 .help("X.25 profile"),
         )
         .arg(
-<<<<<<< HEAD
             Arg::new("x3_profile")
                 .short('p')
                 .takes_value(true)
@@ -55,8 +54,6 @@
                 .help("X.3 profile"),
         )
         .arg(
-=======
->>>>>>> b2ef4292
             Arg::new("listen")
                 .short('l')
                 .help("Listen for incoming calls"),
@@ -69,17 +66,11 @@
         )
         .arg(
             Arg::new("call_address")
-                .value_name("address")
                 .required(false)
                 .index(1)
-<<<<<<< HEAD
-                .conflicts_with("listen")
-                .conflicts_with("listen_interactive")
-=======
                 .value_name("address")
                 .conflicts_with("listen")
                 .conflicts_with("accept")
->>>>>>> b2ef4292
                 .help("X.121 address to call"),
         )
         .get_matches();
@@ -96,11 +87,7 @@
     };
 
     let should_listen = matches.is_present("listen");
-<<<<<<< HEAD
-    let should_listen_interactive = matches.is_present("listen_interactive");
-=======
     let should_accept = matches.is_present("accept");
->>>>>>> b2ef4292
 
     if should_listen {
         let mut listen_table = ListenTable::new();
